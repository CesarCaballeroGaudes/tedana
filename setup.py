--- conflicted
+++ resolved
@@ -41,13 +41,8 @@
         tests_require=ldict['TESTS_REQUIRES'],
         extras_require=ldict['EXTRA_REQUIRES'],
         entry_points={'console_scripts': [
-<<<<<<< HEAD
-            't2smap=tedana.cli.run:run_t2smap',
-            'tedana=tedana.cli.run:main'
-=======
             't2smap=tedana.cli.run_t2smap:main',
             'tedana=tedana.cli.run_tedana:main'
->>>>>>> d7807548
         ]},
         packages=find_packages(exclude=("tests",)),
         zip_safe=False,
