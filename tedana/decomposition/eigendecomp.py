--- conflicted
+++ resolved
@@ -233,12 +233,7 @@
     return n_components, dd
 
 
-<<<<<<< HEAD
 def tedica(n_components, dd, conv, fixed_seed, cost='logcosh'):
-=======
-def tedica(n_components, dd, conv, fixed_seed, cost, final_cost,
-           verbose=False):
->>>>>>> bfaec063
     """
     Performs ICA on `dd` and returns mixing matrix
 
@@ -264,7 +259,7 @@
 
     Notes
     -----
-    Uses `mdp` implementation of FastICA for decomposition
+    Uses `sklearn` implementation of FastICA for decomposition
     """
 
     from sklearn.decomposition import FastICA
